--- conflicted
+++ resolved
@@ -20,11 +20,6 @@
 
 def test_sampler():
     net = Model()
-<<<<<<< HEAD
-    # path = sampler.sample(net)
-    kernelPacks = sampler.SampleKernel(net)
-    Modifier.kernel_replace(net, kernelPacks)
-=======
     sampler = Sampler("[H,W]", "[N,C,H,W]", [], ["s_1=2", "s_2=2"], net=net, seed=42, depth=2,
                       cuda=False, autoscheduler=CodeGenOptions.ComputeRoot)
 
@@ -35,7 +30,6 @@
     kernel_packs = sampler.realize(net, node, "test_sampler")
     sampler.replace(net, kernel_packs)
 
->>>>>>> eb0c421a
     in_tensor = torch.randn((16, 16))
     out_tensor = net(in_tensor)
     print("First output:", out_tensor)
