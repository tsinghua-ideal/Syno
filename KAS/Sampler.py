import os
import logging
import torch
from torch import nn
from typing import List, Dict
import kas_cpp_bindings
from kas_cpp_bindings import CodeGenOptions

from .KernelPack import KernelPack
from .Node import Next, Path, Node
from .Placeholder import Placeholder


class Sampler:
    """An immutable search tree. Use this to visit the tree built in C++."""

    @staticmethod
    def _extract_placeholders(net: nn.Module) -> List[Placeholder]:
        """Find all placeholders in the network. """
        placeholders: List[Placeholder] = [
            node for node in net.modules() if isinstance(node, Placeholder)]
        return placeholders

<<<<<<< HEAD
    @staticmethod
    def _get_all_mappings(placeholders: List[Placeholder]) -> List[Dict[str, int]]:
        if len(placeholders) == 0:
            logging.warning('No placeholders found in the network.')
        return [placeholder.mappings for placeholder in placeholders]

    @staticmethod
    def _extract_all_mappings(net: nn.Module) -> List[Dict[str, int]]:
        placeholders = Sampler._extract_placeholders(net)
        return Sampler._get_all_mappings(placeholders)

    def __init__(self, input_shape: str, output_shape: str, primary_specs: List[str], coefficient_specs: List[str], net: nn.Module = None, seed: int = 42, depth: int = 4, dim_lower: int = 2, dim_upper: int = 8, maximum_tensors = 2, save_path: str = './save', cuda: bool = False, autoscheduler: CodeGenOptions.AutoScheduler = CodeGenOptions.ComputeRoot):
=======
    def __init__(self, input_shape: str, output_shape: str, primary_specs: List[str], coefficient_specs: List[str], net: nn.Module = None, seed: int = 42, depth: int = 4, dim_lower: int = 2, dim_upper: int = 8, maximum_tensors = 2, save_path: str = './samples', cuda: bool = False, autoscheduler: CodeGenOptions.AutoScheduler = CodeGenOptions.AutoScheduler.ComputeRoot):
>>>>>>> 09613c8c
        options = kas_cpp_bindings.SampleOptions(
            seed=seed,
            depth=depth,
            dim_lower=dim_lower,
            dim_upper=dim_upper,
            maximum_tensors=maximum_tensors,
        )
        self._seed = seed
        self._save_path = save_path

        all_mappings = []
        if net is not None:
            all_mappings = Sampler._extract_all_mappings(net)

        self._sampler = kas_cpp_bindings.Sampler(
            input_shape, output_shape, primary_specs, coefficient_specs, all_mappings, options)
        self._codegen_options = kas_cpp_bindings.CodeGenOptions(
            cuda, autoscheduler)
        self._device = torch.device('cuda' if cuda else 'cpu')

    def root(self) -> Node:
        """Get the root node."""
        return self.visit([])

    def visit(self, path: Path) -> Node:
        """Visit a node via a path."""
        path = Path(path)
        return Node(path, self._sampler.visit(path.abs_path))

    def random_node_with_prefix(self, prefix: Path) -> Node:
        """Find a leaf node with specified prefix. Note that the Node is not necessarily final."""
        prefix = Path(prefix)
        path, node = self._sampler.random_node_with_prefix(prefix.abs_path)
        return Node(Path(path), node)

    def path_to_strs(self, path: Path) -> List[str]:
        node = self.root()
        strs = []
        for next in path:
            strs.append(next.description(node._node))
            node = node.get_child(next)
        return strs

    def _realize(self, node: Node, all_mappings: List[Dict[str, int]]) -> kas_cpp_bindings.Kernel:
        return node._realize_as_final(all_mappings, self._codegen_options)

    def realize(self, net: nn.Module, node: Node, identifier_prefix: str) -> List[KernelPack]:
        placeholders = Sampler._extract_placeholders(net)
        all_mappings = Sampler._get_all_mappings(placeholders)

        kernel = self._realize(node, all_mappings)
        logging.debug(f"Realizing kernel:\n{kernel}")
        save_path = os.path.join(self._save_path, identifier_prefix)
        os.makedirs(save_path, exist_ok=True)

        kernel_name_prefix = 'kernel'
        logging.debug("Generating kernel files...")
        kernel.generate_operator(save_path, kernel_name_prefix)
        kernel.generate_graphviz(save_path, kernel_name_prefix)
        logging.debug("Successfully generated kernel files.")

        kernel_packs = []
        for i in range(len(placeholders)):
            kernel_name = f'{kernel_name_prefix}_{i}'
            logging.debug(f"For placeholder {i},")

            unpadded_inputs_shapes = kernel.get_inputs_shapes(False, i)
            padded_inputs_shapes = kernel.get_inputs_shapes(True, i)
            logging.debug(f"Unpadded inputs shapes: {unpadded_inputs_shapes}, padded inputs shapes: {padded_inputs_shapes}")
            unpadded_output_shape = kernel.get_output_shape(False, i)
            padded_output_shape = kernel.get_output_shape(True, i)
            logging.debug(f"Unpadded output shape: {unpadded_output_shape}, padded output shape: {padded_output_shape}")

            identifier = identifier_prefix + "__" + str(i)
            kernel_packs.append(KernelPack(
                identifier=identifier,
                directory=save_path,
                name=kernel_name,
                unpadded_inputs_shapes=unpadded_inputs_shapes,
                padded_inputs_shapes=padded_inputs_shapes,
                unpadded_output_shape=unpadded_output_shape,
                padded_output_shape=padded_output_shape,
                device=self._device))

        return kernel_packs

    @staticmethod
    def replace(net: nn.Module, kernel_packs: List[KernelPack]):
        placeholders = Sampler._extract_placeholders(net)
        for placeholder, kernel_pack in zip(placeholders, kernel_packs):
            placeholder.reload(kernel_pack)<|MERGE_RESOLUTION|>--- conflicted
+++ resolved
@@ -21,7 +21,6 @@
             node for node in net.modules() if isinstance(node, Placeholder)]
         return placeholders
 
-<<<<<<< HEAD
     @staticmethod
     def _get_all_mappings(placeholders: List[Placeholder]) -> List[Dict[str, int]]:
         if len(placeholders) == 0:
@@ -33,10 +32,7 @@
         placeholders = Sampler._extract_placeholders(net)
         return Sampler._get_all_mappings(placeholders)
 
-    def __init__(self, input_shape: str, output_shape: str, primary_specs: List[str], coefficient_specs: List[str], net: nn.Module = None, seed: int = 42, depth: int = 4, dim_lower: int = 2, dim_upper: int = 8, maximum_tensors = 2, save_path: str = './save', cuda: bool = False, autoscheduler: CodeGenOptions.AutoScheduler = CodeGenOptions.ComputeRoot):
-=======
     def __init__(self, input_shape: str, output_shape: str, primary_specs: List[str], coefficient_specs: List[str], net: nn.Module = None, seed: int = 42, depth: int = 4, dim_lower: int = 2, dim_upper: int = 8, maximum_tensors = 2, save_path: str = './samples', cuda: bool = False, autoscheduler: CodeGenOptions.AutoScheduler = CodeGenOptions.AutoScheduler.ComputeRoot):
->>>>>>> 09613c8c
         options = kas_cpp_bindings.SampleOptions(
             seed=seed,
             depth=depth,
