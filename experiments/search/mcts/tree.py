--- conflicted
+++ resolved
@@ -551,20 +551,14 @@
         
         attempt_record: Dict[TreeNode, Tuple[bool, Set[Arc]]]=dict()
 
-<<<<<<< HEAD
         def find_lattice(
             src_node: TreeNode, arc_pool: Set[Arc]
-=======
-        def attempt_to_node(
-            src_node: TreeNode, tgt_node: TreeNode, arc_pool: List[Arc]
->>>>>>> 4862530e
         ) -> bool:
             """
             Attempt to reach final_node from src_node with arcs in arc_pool
             """
             if src_node == final_node:
                 return True
-<<<<<<< HEAD
             
             if src_node not in attempt_record:
                 updated: Set[Tuple[TreeNode, Union[Next.Type, Arc]]] = set()
@@ -589,30 +583,6 @@
                             updated.add((src_node, nxt.type))
                             updated.add((mid_child, arc))
                         arc_pool.add(arc)
-=======
-
-            updated: Set[Tuple[TreeNode, Union[Next.Type, Arc]]] = set()
-
-            for i in range(len(arc_pool)):
-                new_arc_pool = arc_pool.copy()
-                arc = new_arc_pool.pop(i)
-                if src_node._node.can_accept_arc(arc):
-                    nxt = arc.to_next()
-                    mid_child = src_node.get_child(nxt.type, auto_initialize=True)
-                    if mid_child is None:
-                        continue
-                    mid_child = mid_child[0]
-                    assert src_node._node in self._path_store, src_node._node
-                    child_node = self.touch(
-                        src_node._node.get_child_from_arc(arc),
-                        path=self._path_store[src_node._node].concat(nxt),
-                    )
-                    if child_node.is_dead_end():
-                        continue
-                    if attempt_to_node(child_node, tgt_node, new_arc_pool):
-                        updated.add((src_node, nxt.type))
-                        updated.add((mid_child, arc))
->>>>>>> 4862530e
 
                 for node, nxt in updated:
                     node.update_lrave(reward, nxt)
@@ -621,11 +591,7 @@
             assert arc_pool == attempt_record[src_node][1]
             return attempt_record[src_node][0]
 
-<<<<<<< HEAD
         find_lattice(self.tree_root, set(arcs))
-=======
-        attempt_to_node(self.tree_root, final_node, arcs)
->>>>>>> 4862530e
 
     def touch(self, node: Node, path: Path = None) -> TreeNode:
         """
