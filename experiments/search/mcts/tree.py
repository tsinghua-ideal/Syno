import random
import math
import logging
import time
import threading, queue
from collections import defaultdict
from typing import List, Tuple, Optional, DefaultDict, Set, Union, Dict
from multiset import Multiset

from KAS import Node, Path, Sampler, Next, Arc, NextSerializer

from .node import TreeNode, TreePath, PseudoTreeNext, PseudoArc
from .avg_meter import AverageMeter


MockArc = Union[Next, Arc]


class MCTSTree:
    def __init__(
        self,
        sampler: Sampler,
        virtual_loss_constant: float = 0.0,
        leaf_num: int = 1,
        exploration_weight: float = math.sqrt(2),
        b: float = 0.5,
        c_l: float = 20,
        policy: str = "update-descent",
        max_final_iterations: Tuple[int, int, int] = (
            10,
            1.5,
            3000,
        ),  # (a, b, c) s.t. sample num = a * (b ** (max_depth - depth))
        simulate_retry_period: float = 60,
        sample_retry_times: int = 5,
        simulate_decay_time: Tuple[float, float] = (300, 300),
        max_depth: int = 16,
        rave_random_ratio: float = 0.3,
    ) -> None:
        self._treenode_store: Dict[Node, TreeNode] = dict()
        self._path_store: Dict[Node, Path] = dict()
        self._root = sampler.root().to_node()
        assert not self._root.is_dead_end()
        self.tree_root = self.touch(self._root, path=Path([]))
        self.g_rave: DefaultDict[PseudoArc, AverageMeter] = defaultdict(AverageMeter)

        self._sampler = sampler
        self._exploration_weight = exploration_weight
        self._c_l = c_l
        self._b = b
        self._policy = policy
        self._max_final_iterations = max_final_iterations
        self._simulate_retry_period = simulate_retry_period
        self._sample_retry_times = sample_retry_times
        self._max_depth = max_depth
        self._rave_random_ratio = rave_random_ratio
        assert 0 <= rave_random_ratio <= 1
        random.seed(sampler._seed)

        # Tree Parallelization
        self.virtual_loss_constant = virtual_loss_constant

        # Leaf Parallelization
        self.leaf_num = leaf_num

        self.next_serializer = NextSerializer()

        self.simulate_time_ema = 0
        self.simulate_decay_time = simulate_decay_time
        self.stuck_path = None

        # HACK
        tree_node = self.tree_root
        while True:
            tree_node.state.N = 1
            tree_node._isin_tree = True
            tree_node._last_T = 1
            if tree_node.children_count() == 1:
                tree_node.reveal_new_children()
                tree_node = tree_node.get_children(on_tree=True)[0][1]
            else:
                break

    def _increment_virtual_loss(self, path: TreePath, delta: int = 1) -> None:
        assert delta > 0
        # logging.debug(f"increment virtual loss by {delta} of {path}")
        tree_node = self.tree_root
        tree_node._virtual_loss += delta
        # logging.debug(
        #     f"increment virtual loss by {delta} at {tree_node}, virtual loss count: {tree_node._virtual_loss - delta} -> {tree_node._virtual_loss}"
        # )
        for next in path:
            tree_node = tree_node.get_child(next.type, on_tree=True)
            if tree_node is None:
                # logging.debug(f"stopped at {next.type}")
                break
            tree_node, _ = tree_node
            tree_node._virtual_loss += delta
            # logging.debug(
            #     f"increment virtual loss by {delta} at {tree_node}, virtual loss count: {tree_node._virtual_loss - delta} -> {tree_node._virtual_loss}"
            # )
            if next.key == 0:
                break
            tree_node = tree_node.get_child(next.key, on_tree=True)
            if tree_node is None:
                # logging.debug(f"stopped at {next.key}")
                break
            tree_node, _ = tree_node
            tree_node._virtual_loss += delta
            # logging.debug(
            #     f"increment virtual loss by {delta} at {tree_node}, virtual loss count: {tree_node._virtual_loss - delta} -> {tree_node._virtual_loss}"
            # )

    def _decrement_virtual_loss(self, path: TreePath, delta: int = 1) -> None:
        assert delta > 0
        # logging.debug(f"decrement virtual loss by {delta} of {path}")
        tree_node = self.tree_root
        tree_node._virtual_loss -= delta
        # logging.debug(
        #     f"decrement virtual loss by {delta} at {tree_node}, virtual loss count: {tree_node._virtual_loss + delta} -> {tree_node._virtual_loss}"
        # )
        if tree_node._virtual_loss < 0:
            tree_node._virtual_loss = 0
            logging.warning("Virtual loss go below 0! ")
        for next in path:
            tree_node = tree_node.get_child(next.type, on_tree=True)
            # assert tree_node is not None
            if tree_node is None:
                # logging.debug(f"stopped at {next.type}")
                break
            tree_node, _ = tree_node
            tree_node._virtual_loss -= delta
            # logging.debug(
            #     f"decrement virtual loss by {delta} at {tree_node}, virtual loss count: {tree_node._virtual_loss + delta} -> {tree_node._virtual_loss}"
            # )
            if tree_node._virtual_loss < 0:
                tree_node._virtual_loss = 0
                logging.warning("Virtual loss go below 0! ")
            if next.key == 0:
                break
            tree_node = tree_node.get_child(next.key, on_tree=True)
            # assert tree_node is not None
            if tree_node is None:
                # logging.debug(f"stopped at {next.key}")
                break
            tree_node, _ = tree_node
            tree_node._virtual_loss -= delta
            # logging.debug(
            #     f"decrement virtual loss by {delta} at {tree_node}, virtual loss count: {tree_node._virtual_loss + delta} -> {tree_node._virtual_loss}"
            # )
            if tree_node._virtual_loss < 0:
                tree_node._virtual_loss = 0
                logging.warning("Virtual loss go below 0! ")

    def _resurrect(self, path: TreePath) -> None:
        tree_node = self.tree_root
        for next in path:
            tree_node = tree_node.get_child(
                next.type, on_tree=True, include_simulate_failure=False
            )
            if tree_node is None:
                break
            tree_node, _ = tree_node
            if tree_node._simulate_fail:
                logging.debug(f"Resurrected {tree_node} during lrave update. ")
                tree_node._simulate_fail = False
            if next.key == 0:
                break
            tree_node = tree_node.get_child(
                next.key, on_tree=True, include_simulate_failure=False
            )
            if tree_node is None:
                break
            tree_node, _ = tree_node
            if tree_node._simulate_fail:
                logging.debug(f"Resurrected {tree_node} during lrave update. ")
                tree_node._simulate_fail = False

    def visit(
        self, path: TreePath, on_tree: bool = True, put_in_tree: bool = False
    ) -> Optional[TreeNode]:
        tree_node = self.tree_root
        if put_in_tree:
            tree_node._isin_tree = True
        for next in path:
            tree_node = tree_node.get_child(
                next.type, auto_initialize=not on_tree, on_tree=on_tree
            )
            if tree_node is None:
                return None
            tree_node, _ = tree_node
            if put_in_tree:
                tree_node._isin_tree = True
            if next.key == 0:
                break
            tree_node = tree_node.get_child(
                next.key, auto_initialize=not on_tree, on_tree=on_tree
            )
            if tree_node is None:
                return None
            tree_node, _ = tree_node
            if put_in_tree:
                tree_node._isin_tree = True
        return tree_node

    # The receipt which is used for back propagation, which is the root node and the path.
    Receipt = TreePath

    def do_rollout(
        self, check_exhaustion: bool = True
    ) -> Optional[Tuple[Receipt, List[Tuple[TreePath, TreeNode]]]]:
        """
        Make the tree one layer better. (Train for one iteration.)

        Returns `((root, path), leaf)`. `path` is used to propagate reward. `leaf` is the result of simulation. Note that following `path` we do not necessarily arrive at `leaf`.

        If the tree is exhausted, then return None.
        """
        while True:
            if check_exhaustion and self.tree_root.is_exhausted():
                logging.info("The tree is exhausted. ")
                return None
            if self.stuck_path is not None:
                logging.info(f"The tree has stuck at {self.stuck_path}. ")
                return None
            start = time.time()
            result = self._may_fail_rollout()
            logging.debug(f"Time elapsed {time.time() - start}")

            if result is not None:
                path, trials = result
                logging.debug(
                    f"Successful rollout: {path} {trials}. Evaluation to be done."
                )
                assert all(trial.is_final() for _, trial in trials)
                assert len(trials) == self.leaf_num
                return path, trials
            else:
                logging.debug(f"During rollout, dead end encountered. Retrying...")

    def _may_fail_rollout(
        self,
    ) -> Optional[Tuple[TreePath, List[Tuple[TreePath, TreeNode]]]]:
        "The trial may encounter a dead end. In this case, False is returned."

        # Select
        logging.debug("Selection start")
        select_result = self.select()
        if select_result is None:
            return None
        path, leaf = select_result
        if leaf.is_dead_end():
            logging.debug(f"Selection encountered dead end")
            return None
        logging.debug(f"Selection end {path} {leaf}")

        # Expand
        if leaf.is_final():
            logging.debug(
                f"Selected final node with time {leaf.N}, return immediately. "
            )
            if leaf.N >= 100:
                self.stuck_path = path
                return None
            self._increment_virtual_loss(path, self.leaf_num)
            return path, [(path, leaf) for _ in range(self.leaf_num)]

        if len(leaf.get_unexpanded_children()) == 0:
            if not leaf.is_fully_in_tree():
                leaf.reveal_new_children()
                assert leaf.children_count(include_uninitialize=False, on_tree=True) > 0
            else:
                logging.debug(f"{leaf} is fully expanded and has no children.")
                return None

        logging.debug("Expansion start")
        expand_result = self.expand(leaf)
        if expand_result is None:
            logging.debug("Expansion failed.")
            return None
        next_expand, leaf_expanded = expand_result
        path = path.concat(next_expand)
        assert isinstance(path, TreePath), type(path)
        assert not leaf_expanded.is_dead_end()
        logging.debug(f"Expansion end {path}")

        # Simulate
        leaves = self.simulate(path, leaf_expanded)

        if leaves is not None:
            assert len(leaves) == self.leaf_num, leaves
            leaf_expanded.set_alive()
            self._increment_virtual_loss(path, self.leaf_num)
            return path, leaves
        else:
            return None

    #########################
    #   Functional support
    #########################

    def select(self) -> Optional[Tuple[TreePath, TreeNode]]:
        "Find an unexplored descendent of root"
        path = TreePath([])
        node = self.tree_root
        while True:
            node.flush_T(node.N + node._virtual_loss)
            # node is terminal, unexplored, or a leaf
            if node.is_terminal() or len(node.get_unexpanded_children()) > 0:
                return path, node
            if node.children_count() == 0:
                logging.debug(f"{path} has no children")
            assert len(node.get_unexpanded_children()) == 0
            selected = self._ucd_select(node, path)
            if selected is None:
                return None
            next, node, _ = selected
            path = path.concat(next)

    def expand(self, node: TreeNode) -> Optional[Tuple[PseudoTreeNext, TreeNode]]:
        """
        Expand the leaf one level deeper, by choosing a random unexpanded child (N=0). Return None if failed.
        """
        unexpanded_children = node.get_unexpanded_children()
        if len(unexpanded_children) == 0:
            return None

        # randomly select a child from pool
        next, leaf, _ = random.choice(unexpanded_children)
        return next, leaf

    def simulate(
        self,
        tree_path: TreePath,
        leaf_expanded: TreeNode,
        max_final_iterations: int = None,
    ) -> Optional[Tuple[TreePath, TreeNode]]:
        # assert not leaf_expanded.failed_recently
        if leaf_expanded.is_final():
            return [(tree_path, leaf_expanded) for _ in range(self.leaf_num)]

        # leaf_expanded._node.expand(3)

        if max_final_iterations is None:
            a, b, c = self._max_final_iterations
            offset = max(0, (self.simulate_time_ema - self.simulate_decay_time[0]))
            a *= math.exp(-offset / self.simulate_decay_time[1])
            left_depth = self._max_depth - len(tree_path) + 1
            max_final_iterations = int(a * (b**left_depth) + c)

        sample_times = self.leaf_num * max_final_iterations
        assert sample_times > 0
        logging.info(
            f"Getting estimates for path({tree_path}) with {sample_times} samples ..."
        )
        path, dangling_type = tree_path.to_path()
        final_nodes = []
        nodes_set = set()
        for trial_attempt in range(self._sample_retry_times):
            start = time.time()
            trials = self._sampler.random_final_nodes_with_prefix(
                path, sample_times, type=dangling_type, steps=2
            )
            self.simulate_time_ema += time.time() - start
            for trial in trials:
                trial_node = trial.to_node()
                if trial_node not in nodes_set and not (
                    trial_node in self._treenode_store
                    and self._treenode_store[trial_node].filtered
                ):
                    nodes_set.add(trial_node)
                    final_nodes.append(trial)
            if len(final_nodes) >= self.leaf_num:
                break
        final_nodes = list(set([(est.path, est.to_node()) for est in final_nodes]))
        logging.info(
            f"Got {len(final_nodes)} final nodes ({sample_times} samples) for path({tree_path}) after {trial_attempt+1} attempts. "
        )

        if len(final_nodes) < self.leaf_num or leaf_expanded.is_dead_end():
            logging.info(f"Simulation from {tree_path} failed, flushing failure time. ")
            leaf_expanded.set_simulate_fail()
            return None

        self.simulate_time_ema /= 2

        final_nodes = [
            (TreePath(path), self.touch(node, path=path))
            for path, node in random.choices(final_nodes, k=self.leaf_num)
        ]

        return final_nodes

    def back_propagate(
        self, receipt: Receipt, reward: float, path_to_trial: TreePath
    ) -> None:
        """
        Send the reward back up to the ancestors of the leaf
        """

        # check input types
        assert isinstance(reward, float), f"reward={reward} is not a floating number."
        assert isinstance(
            path_to_trial, TreePath
        ), f"path_to_trial={path_to_trial} is not a TreePath."
        # assert 0.0 <= reward <= 1.0
        logging.debug("Back propagation start")
        path = receipt
        self._resurrect(path)
        self._decrement_virtual_loss(path)
        logging.debug("Virtual loss decremented. ")

        # This SHOULD NOT happen when pruning is good enough, but now we are compensating the correctness for efficiency.
        if self.visit(path) is None:
            logging.debug(f'Back propagating a "dead path" {path}...')
            return

        # update rewards
        self.update_nodes(receipt, reward)

        trial_node = self.visit(path_to_trial, on_tree=False)
        assert trial_node and trial_node.is_final()
        try:
            arcs = trial_node.to_node().get_composing_arcs()
        except:
            logging.debug(f"get_composing_arcs failed for {path_to_trial}")
            return

        # update rave scores
        update_types = set([next.type for next in path_to_trial])

        self.update_grave(arcs, update_types, reward)
        logging.debug("Grave updated. ")
        self.update_lrave(trial_node, arcs, reward)
        logging.debug("Lrave updated. ")
        logging.debug("Back propagation end")

    def update_nodes(self, receipt: Receipt, reward: float) -> TreeNode:
        path = receipt

        tree_node = self.tree_root
        if self._policy == "update-descent":
            update_list: List[Tuple[TreeNode, Optional[Arc]]] = [(tree_node, None)]
            for tree_next in path:
                arc = tree_node._node.get_arc_from_handle(tree_next)
                tree_node, _ = tree_node.get_child(tree_next.type, on_tree=True)
                assert tree_node is not None
                if tree_next.key == 0:
                    update_list.append((tree_node, None))
                    break
                else:
                    update_list.append((tree_node, arc))  # mid
                tree_node, _ = tree_node.get_child(tree_next.key, on_tree=True)
                assert tree_node is not None
                update_list.append((tree_node, None))

            for tree_node, arc in update_list:
                tree_node.update(reward, arc)

            final_node = tree_node
        else:
            raise NotImplementedError(
                f"Update policy {self._policy} is not implemented."
            )

        return final_node

    def update_grave(
        self, arcs: Set[Arc], update_types: Set[Next.Type], reward: float
    ) -> None:
        for arc in arcs:
            self.g_rave[arc].update(reward)
        for type in update_types:
            self.g_rave[type].update(reward)

    def update_lrave(
        self, final_node: TreeNode, arcs: List[Arc], reward: float
    ) -> None:
        assert isinstance(final_node, TreeNode), f"{final_node} is not TreeNode!"

        lattice_ends = self._root.expand_to(final_node.to_node())
        attempt_record: Dict[TreeNode, Tuple[bool, Multiset[Arc]]] = dict()

        def find_lattice(
            src_node: TreeNode, tgt_node: TreeNode, arc_pool: Multiset
        ) -> bool:
            """
            Attempt to reach tgt_node from src_node with arcs in arc_pool
            """
            if src_node.to_node() == tgt_node.to_node():
                return True

            if src_node not in attempt_record:
                updated: Set[Tuple[TreeNode, Union[Next.Type, Arc]]] = set()
                for arc in list(arc_pool):
<<<<<<< HEAD
                    if src_node._node.can_accept_arc(arc):
                        new_arc_pool = arc_pool.copy()
                        new_arc_pool.remove(arc, 1)
                        nxt = arc.to_next()
                        mid_child = src_node.get_child(
                            nxt.type,
                            auto_initialize=True,
                            include_simulate_failure=False,
                        )
                        if mid_child is None:
                            continue
                        mid_child = mid_child[0]
                        assert src_node._node in self._path_store, src_node._node
                        child_node = self.touch(
                            src_node._node.get_child_from_arc(arc),
                            path=self._path_store[src_node._node].concat(nxt),
                        )
                        if child_node._node.is_dead_end():
                            continue
                        if find_lattice(child_node, tgt_node, new_arc_pool):
                            updated.add((src_node, nxt.type))
                            updated.add((mid_child, arc))
=======
                    child = src_node._node.get_child_from_arc(arc)
                    if child is None:
                        continue
                    new_arc_pool = arc_pool.copy()
                    new_arc_pool.remove(arc, 1)
                    nxt = arc.to_next()
                    mid_child = src_node.get_child(
                        nxt.type,
                        auto_initialize=True,
                        include_simulate_failure=False,
                    )
                    if mid_child is None:
                        continue
                    mid_child = mid_child[0]
                    assert src_node._node in self._path_store, src_node._node
                    child_node = self.touch(
                        src_node._node.get_child_from_arc(arc),
                        path=self._path_store[src_node._node].concat(nxt),
                    )
                    if child_node.is_dead_end(include_simulate_failure=False):
                        continue
                    if find_lattice(child_node, tgt_node, new_arc_pool):
                        updated.add((src_node, nxt.type))
                        updated.add((mid_child, arc))
>>>>>>> 1bec992f

                for node, nxt in updated:
                    node.update_lrave(reward, nxt)
                attempt_record[src_node] = (len(updated) > 0, arc_pool)

            assert arc_pool == attempt_record[src_node][1]
            return attempt_record[src_node][0]

<<<<<<< HEAD
        reduce_arcs = Multiset(reduction_end.to_node().get_composing_arcs())
        assert reduce_arcs.issubset(arcs)
        other_arcs = Multiset(arcs) - reduce_arcs
        first_lattice_attempt = find_lattice(self.tree_root, reduction_end, reduce_arcs)
        assert (
            first_lattice_attempt
        ), f"Failed to go from {self.tree_root.to_node().get_possible_path()} to {reduction_end.to_node().get_possible_path()}"
        second_lattice_attempt = find_lattice(reduction_end, final_node, other_arcs)
        assert (
            second_lattice_attempt
        ), f"Failed to go from {reduction_end.to_node().get_possible_path()} to {final_node.to_node().get_possible_path()}"
=======
        composing_arcs_buffer = {
            lattice_end: Multiset(lattice_end.get_composing_arcs())
            for lattice_end in lattice_ends
        }
        for lattice_start, lattice_end in zip(lattice_ends[:-1], lattice_ends[1:]):
            lattice_arcs = (
                composing_arcs_buffer[lattice_end]
                - composing_arcs_buffer[lattice_start]
            )
            start = self.touch(lattice_start)
            end = self.touch(lattice_end)
            attempt = find_lattice(start, end, lattice_arcs)
            assert (
                attempt
            ), f"Failed to go from {self._path_store[lattice_start]} to {self._path_store[lattice_end]} with lattice_arcs={lattice_arcs}"
>>>>>>> 1bec992f

    def touch(self, node: Node, path: Path = None) -> TreeNode:
        """
        Initialize node if not exist in store
        """
        assert isinstance(node, Node)
        assert path is None or isinstance(path, Path)
        if node not in self._treenode_store:
            self._treenode_store[node] = TreeNode(self, node)
        if node not in self._path_store:
            if path is None:
                path = node.get_possible_path()
            self._path_store[node] = path
        return self._treenode_store[node]

    def remove(self, receipt: Receipt, trial: TreeNode) -> None:
        "Remove the receipt and set this trial to be dead."
        assert isinstance(trial, TreeNode), type(trial)
        assert trial.is_final(), "The removed trial should be a final node!"
        assert trial == self._treenode_store[trial.to_node()]
        logging.debug("Removing start")

        path = receipt
        self._decrement_virtual_loss(path)
        trial.set_dead()
        trial.filtered = True

        logging.debug("Removing end")

    def _ucd_select(
        self, node: TreeNode, path: TreePath
    ) -> Optional[Tuple[PseudoTreeNext, TreeNode, AverageMeter]]:
        """
        Select a child of node, balancing exploration & exploitation
        """
        children = node.get_children(on_tree=True, filter_simulate_failure=True)

        if len(children) == 0:
            if node.is_fully_in_tree():
                node.set_dead()
            else:
                assert node.reveal_new_children()
            logging.debug("Selection failed. ")
            return None

        # All children of node should already be expanded
        assert len(node.get_unexpanded_children()) == 0, node.get_unexpanded_children()

        log_N_vertex = math.log(node.N)

        def ucb1_tuned(key: Tuple[PseudoTreeNext, TreeNode, AverageMeter]) -> float:
            """
            Upper confidence bound.
            UCB1-tuned.
            """
            nxt, child, edge = key
            if edge.N == 0:
                return 1e9 - self.virtual_loss_constant * child._virtual_loss
            # If the edge is chosen multiple times but the resulting std is very small
            if edge.N > 30 and edge.std <= 0.001:
                logging.info(
                    f"At {path}, encountered {nxt} with {edge} and it is suppressed. "
                )
                return -1e9
            return (
                edge.mean
                + self._exploration_weight
                * math.sqrt(
                    (log_N_vertex / edge.N)
                    * min(
                        0.25, edge.std * edge.std + math.sqrt(2 * log_N_vertex / edge.N)
                    )
                )
                - self.virtual_loss_constant * child._virtual_loss
            )

        selected_child = max(children, key=ucb1_tuned)

        return selected_child

    ##########################
    #      I/O support
    ##########################

    def serialize(self) -> Dict:
        """Serialize the tree and return a dict."""
        logging.debug("Serializing ......")

        # self.garbage_collect(keep_tree_node=True)

        node_list = []
        nodes = list(self._treenode_store.keys())

        # dump father"s n, q
        # dump children"s n, q, filtered
        for i, n in enumerate(nodes):
            father = self._treenode_store[n]
            underlying_node = father._node

            node_serial = {}
            node_serial["index"] = i
            node_serial["node_verbose"] = underlying_node.__repr__()
            assert underlying_node in self._path_store, underlying_node
            # assert underlying_node.is_dead_end() or self._sampler.visit(self._path_store[underlying_node]).to_node() == underlying_node
            node_serial["path"] = self._path_store[underlying_node].serialize()
            node_serial["father"] = {}
            node_serial["father"]["state"] = father.state_dict
            node_serial["father"]["virtual_loss"] = father._virtual_loss
            if father.is_final():
                node_serial["father"]["filtered"] = father.filtered
                node_serial["father"]["reward"] = father.reward
            node_serial["children"] = {}
            for next, mid_child, _ in father.get_children():
                assert isinstance(next, Next.Type)
                next_serial = self.next_serializer.serialize_type(next)
                children_states: Dict[PseudoTreeNext, Tuple[List, Dict[str, Dict]]] = {}
                for n, _, e in mid_child.get_children():
                    arc = underlying_node.get_arc_from_handle(Next(next, n))
                    assert arc is not None
                    # print(f"{mid_child}: {arc} -> {self.g_rave[arc]}")
                    rave_score = {
                        "lrave": mid_child.l_rave[arc].serialize(),
                        "grave": self.g_rave[arc].serialize(),
                    }
                    children_states[str(n)] = e.serialize(), rave_score
                node_serial["children"][next_serial] = {
                    "state": mid_child.state_dict,
                    "virtual_loss": mid_child._virtual_loss,
                    "children": children_states,
                }
            # rave score
            node_serial["lrave"] = {
                self.next_serializer.serialize_type(ty): am.serialize()
                for ty, am in father.l_rave.items()
            }

            node_list.append(node_serial)

        grave_type = {
            self.next_serializer.serialize_type(ty): self.g_rave[ty].serialize()
            for ty in self.g_rave.keys()
            if isinstance(ty, Next.Type)
        }

        packed_args = dict(
            virtual_loss_constant=self.virtual_loss_constant,
            leaf_num=self.leaf_num,
            exploration_weight=self._exploration_weight,
            b=self._b,
            c_l=self._c_l,
            policy=self._policy,
        )
        j = dict(node_list=node_list, args=packed_args, grave_type=grave_type)
        # self.garbage_collect(keep_tree_node=True)
        logging.debug("Serialized.")
        return j

    def serialize_par(self) -> Dict:
        """Serialize the tree and return a dict."""
        logging.debug("Serializing ......")

        # self.garbage_collect(keep_tree_node=True)

        nodes = list(self._treenode_store.keys())
        num_nodes = len(nodes)
        node_list = [None for _ in range(num_nodes)]
        task_queue = queue.Queue(maxsize=len(nodes))
        for i in range(num_nodes):
            task_queue.put(i)

        def consumer():
            while True:
                try:
                    index = task_queue.get_nowait()
                    node = nodes[index]

                    father = self._treenode_store[node]
                    underlying_node = father._node

                    node_serial = {}
                    node_serial["index"] = index
                    node_serial["node_verbose"] = underlying_node.__repr__()
                    assert underlying_node in self._path_store, underlying_node
                    assert (
                        underlying_node.is_dead_end()
                        or self._sampler.visit(
                            self._path_store[underlying_node]
                        ).to_node()
                        == underlying_node
                    )
                    node_serial["path"] = self._path_store[underlying_node].serialize()
                    node_serial["father"] = {}
                    node_serial["father"]["state"] = father.state_dict
                    node_serial["father"]["virtual_loss"] = father._virtual_loss
                    if father.is_final():
                        node_serial["father"]["filtered"] = father.filtered
                        node_serial["father"]["reward"] = father.reward
                    node_serial["children"] = {}
                    for next, mid_child, _ in father.get_children():
                        assert isinstance(next, Next.Type)
                        next_serial = self.next_serializer.serialize_type(next)
                        children_states: Dict[
                            PseudoTreeNext, Tuple[List, Dict[str, Dict]]
                        ] = {}
                        for n, _, e in mid_child.get_children():
                            arc = underlying_node.get_arc_from_handle(Next(next, n))
                            assert arc is not None
                            rave_score = {
                                "lrave": mid_child.l_rave[arc].serialize(),
                                "grave": self.g_rave[arc].serialize(),
                            }
                            children_states[str(n)] = e.serialize(), rave_score
                        node_serial["children"][next_serial] = {
                            "state": mid_child.state_dict,
                            "virtual_loss": mid_child._virtual_loss,
                            "children": children_states,
                        }
                    # rave score
                    node_serial["lrave"] = {
                        self.next_serializer.serialize_type(ty): am.serialize()
                        for ty, am in father.l_rave.items()
                    }
                    node_list[index] = node_serial
                except queue.Empty:
                    return

        threads = [threading.Thread(target=consumer) for _ in range(16)]
        for thread in threads:
            thread.start()
        for thread in threads:
            thread.join()

        grave_type = {
            self.next_serializer.serialize_type(ty): self.g_rave[ty].serialize()
            for ty in self.g_rave.keys()
            if isinstance(ty, Next.Type)
        }

        assert all(n is not None for n in node_list)

        packed_args = dict(
            virtual_loss_constant=self.virtual_loss_constant,
            leaf_num=self.leaf_num,
            exploration_weight=self._exploration_weight,
            b=self._b,
            c_l=self._c_l,
            policy=self._policy,
        )
        j = dict(node_list=node_list, args=packed_args, grave_type=grave_type)
        # self.garbage_collect(keep_tree_node=True)
        logging.debug("Serialized.")
        return j

    def get_eval_results(self) -> List:
        """Serialize the tree and return a dict."""
        logging.debug("Serializing ......")

        node_list = []
        nodes = list(self._treenode_store.keys())

        # dump father"s n, q
        # dump children"s n, q, filtered
        for i, n in enumerate(nodes):
            father = self._treenode_store[n]
            if not father.is_final() or father.filtered or father.reward == -1:
                continue

            underlying_node = father._node

            assert underlying_node in self._path_store, underlying_node
            node_serial = {
                "key": str(hash(self._path_store[underlying_node].serialize())),
                "path": self._path_store[underlying_node].serialize(),
                "reward": father.reward,
            }

            node_list.append(node_serial)

        logging.debug("Serialized.")
        return node_list

    @staticmethod
    def deserialize(
        serialized: dict,
        sampler: Sampler,
        keep_virtual_loss: bool = False,
        keep_dead_state: bool = False,
        only_load_final: bool = False,
    ) -> "MCTSTree":
        """Deserialize a serialized tree and return a Tree object"""
        logging.debug("Deserializing ......")

        params = serialized["args"]
        node_list = serialized["node_list"]
        tree = MCTSTree(sampler, **params)

        from tqdm import tqdm

        for node_serial in tqdm(node_list):
            if node_serial["father"]["state"]["_is_dead"]:
                if keep_dead_state:
                    path = Path.deserialize(node_serial["path"])
                    underlying_node = tree._sampler.visit(path)
                    father = tree.touch(underlying_node.to_node(), path=path)
                    father.set_dead()
                continue
            path = Path.deserialize(node_serial["path"])
            underlying_node = tree._sampler.visit(path)
            # assert underlying_node is not None, Path.deserialize(node_serial["path"])
            if underlying_node is None:
                continue
            if only_load_final and not underlying_node.is_final():
                continue
            underlying_node = underlying_node.to_node()
            assert underlying_node.__repr__() == node_serial["node_verbose"]
            father = tree.touch(underlying_node, path=path)

            father.load(node_serial["father"]["state"])
            if keep_virtual_loss:
                father._virtual_loss = node_serial["father"]["virtual_loss"]
            if father.is_final():
                father.filtered = node_serial["father"]["filtered"]
                father.reward = node_serial["father"]["reward"]

            for next_serial in node_serial["children"].keys():
                next = tree.next_serializer.deserialize_type(next_serial)
                mid_child = father.get_child(next, auto_initialize=True)[0]
                mid_child.load(node_serial["children"][next_serial]["state"])
                if keep_virtual_loss:
                    mid_child._virtual_loss = node_serial["children"][next_serial][
                        "virtual_loss"
                    ]
                children_states = node_serial["children"][next_serial]["children"]

                for n_sel, (e_sel, rave_score) in children_states.items():
                    n = int(n_sel)
                    e = mid_child.get_child(n, auto_initialize=True)[1]
                    e.refresh(e_sel)
                    arc = underlying_node.get_arc_from_handle(Next(next, n))
                    assert arc is not None
                    mid_child.l_rave[arc].refresh(rave_score["lrave"])
                    tree.g_rave[arc].refresh(rave_score["grave"])
                    # print(f"{arc} -> {tree.g_rave[arc]}")

            # rave score
            for ty_sel, am_sel in node_serial["lrave"].items():
                father.l_rave[tree.next_serializer.deserialize_type(ty_sel)].refresh(
                    am_sel
                )

        for ty_sel, am_sel in serialized["grave_type"].items():
            tree.g_rave[tree.next_serializer.deserialize_type(ty_sel)].refresh(am_sel)

        # tree.garbage_collect(keep_tree_node=True)
        logging.debug("deserialized.")

        return tree

    def garbage_collect(self, keep_tree_node: bool = True):
        """
        Remove non-root tree node with no predecessor.
        All nodes that are accessible from the root should be reserved!
        """
        # Label every alive node
        alive_nodes: Set[Node] = set()

        def label_alive(node: TreeNode) -> bool:
            """Return a boolean value indicating whether the node contains a final descendant."""
            assert isinstance(node, TreeNode)
            children = node.get_children()
            # assert all(not c.is_dead_end() for _, c, _ in children)
            alive_flag = not node.empty() or (keep_tree_node and node._isin_tree)
            for _, child, _ in children:
                child_alive_flag = label_alive(child)
                alive_flag = alive_flag or child_alive_flag
            if alive_flag:
                alive_nodes.add(node._node)
            return alive_flag

        assert label_alive(self.tree_root)

        # Remove dead nodes
        for node, tree_node in list(self._treenode_store.items()):
            if (
                node not in alive_nodes
                and not tree_node.is_final()
                and tree_node.empty()
            ):
                self._treenode_store.pop(node)

        # Clean RAVE dict
        for k, rave_score in list(self.g_rave.items()):
            if rave_score.empty():
                self.g_rave.pop(k)

        for node, tree_node in list(self._treenode_store.items()):
            tree_node.clear_lrave()
            tree_node._virtual_loss = 0
            for child in tree_node.children:
                child.clear_lrave()
                child.clear_edge()
                child._virtual_loss = 0<|MERGE_RESOLUTION|>--- conflicted
+++ resolved
@@ -493,30 +493,6 @@
             if src_node not in attempt_record:
                 updated: Set[Tuple[TreeNode, Union[Next.Type, Arc]]] = set()
                 for arc in list(arc_pool):
-<<<<<<< HEAD
-                    if src_node._node.can_accept_arc(arc):
-                        new_arc_pool = arc_pool.copy()
-                        new_arc_pool.remove(arc, 1)
-                        nxt = arc.to_next()
-                        mid_child = src_node.get_child(
-                            nxt.type,
-                            auto_initialize=True,
-                            include_simulate_failure=False,
-                        )
-                        if mid_child is None:
-                            continue
-                        mid_child = mid_child[0]
-                        assert src_node._node in self._path_store, src_node._node
-                        child_node = self.touch(
-                            src_node._node.get_child_from_arc(arc),
-                            path=self._path_store[src_node._node].concat(nxt),
-                        )
-                        if child_node._node.is_dead_end():
-                            continue
-                        if find_lattice(child_node, tgt_node, new_arc_pool):
-                            updated.add((src_node, nxt.type))
-                            updated.add((mid_child, arc))
-=======
                     child = src_node._node.get_child_from_arc(arc)
                     if child is None:
                         continue
@@ -536,12 +512,11 @@
                         src_node._node.get_child_from_arc(arc),
                         path=self._path_store[src_node._node].concat(nxt),
                     )
-                    if child_node.is_dead_end(include_simulate_failure=False):
+                    if child_node.to_node().is_dead_end(include_simulate_failure=False):
                         continue
                     if find_lattice(child_node, tgt_node, new_arc_pool):
                         updated.add((src_node, nxt.type))
                         updated.add((mid_child, arc))
->>>>>>> 1bec992f
 
                 for node, nxt in updated:
                     node.update_lrave(reward, nxt)
@@ -550,19 +525,6 @@
             assert arc_pool == attempt_record[src_node][1]
             return attempt_record[src_node][0]
 
-<<<<<<< HEAD
-        reduce_arcs = Multiset(reduction_end.to_node().get_composing_arcs())
-        assert reduce_arcs.issubset(arcs)
-        other_arcs = Multiset(arcs) - reduce_arcs
-        first_lattice_attempt = find_lattice(self.tree_root, reduction_end, reduce_arcs)
-        assert (
-            first_lattice_attempt
-        ), f"Failed to go from {self.tree_root.to_node().get_possible_path()} to {reduction_end.to_node().get_possible_path()}"
-        second_lattice_attempt = find_lattice(reduction_end, final_node, other_arcs)
-        assert (
-            second_lattice_attempt
-        ), f"Failed to go from {reduction_end.to_node().get_possible_path()} to {final_node.to_node().get_possible_path()}"
-=======
         composing_arcs_buffer = {
             lattice_end: Multiset(lattice_end.get_composing_arcs())
             for lattice_end in lattice_ends
@@ -578,7 +540,6 @@
             assert (
                 attempt
             ), f"Failed to go from {self._path_store[lattice_start]} to {self._path_store[lattice_end]} with lattice_arcs={lattice_arcs}"
->>>>>>> 1bec992f
 
     def touch(self, node: Node, path: Path = None) -> TreeNode:
         """
