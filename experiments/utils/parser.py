--- conflicted
+++ resolved
@@ -1,25 +1,15 @@
 import argparse
-<<<<<<< HEAD
-import time
-import math
-=======
 from timm.data import IMAGENET_DEFAULT_MEAN, IMAGENET_DEFAULT_STD
->>>>>>> ea7b9191
 
 from .models import get_model_input_size
 
 
 def arg_parse():
-<<<<<<< HEAD
-    parser = argparse.ArgumentParser(
-        description='KAS trainer/searcher')
-=======
     parser = argparse.ArgumentParser(description='KAS trainer/searcher')
 
     # Model
     parser.add_argument('--model', type=str, default='FCNet')
     parser.add_argument('--kas-replace-placeholder', type=str, default=None)
->>>>>>> ea7b9191
 
     # Dataset
     parser.add_argument('--dataset', type=str, default='torch/mnist')
@@ -64,124 +54,6 @@
                         help='Epochs to warmup LR, if scheduler supports')
     parser.add_argument('--cooldown-epochs', type=int, default=5, metavar='N',
                         help='Epochs to cooldown LR at min_lr, after cyclic schedule ends')
-<<<<<<< HEAD
-    parser.add_argument('--patience-epochs', type=int, default=10, metavar='N',
-                        help='Patience epochs for Plateau LR scheduler (default: 10')
-    parser.add_argument('--decay-rate', '--dr', type=float, default=0.1, metavar='RATE',
-                        help='LR decay rate (default: 0.1)')
-    parser.add_argument('--decay-milestones', '--dm', default=[
-                        35, 65], nargs='+', metavar='RATE', help='LR decay milestones (default: 100, 150)')
-
-    # Misc.
-    parser.add_argument('--forbid-eval-nan', action='store_true',
-                        help='Whether to forbid NaN during evaluation')
-    parser.add_argument('--output', default='', type=str, metavar='PATH',
-                        help='Path to output folder (default: none, current dir, training only)')
-    parser.add_argument('--resume', metavar='PATH', type=str, default='',
-                        help='Path to the checkpoint for resuming (only for training)')
-    parser.add_argument('--checkpoint-hist', type=int, default=10, metavar='N',
-                        help='Number of checkpoints to keep (default: 10)')
-    parser.add_argument('--native-amp', action='store_true',
-                        help='Whether to use PyTorch native AMP')
-    parser.add_argument('--apex-amp', action='store_true',
-                        help='Whether to use NVIDIA Apex AMP')
-    parser.add_argument('--apex-amp-loss-scale', default=0.0, type=float,
-                        help='Loss scale for Apex AMP (0 for dynamic scaling)')
-    parser.add_argument('--eval-metric', default='top1', type=str, metavar='EVAL_METRIC',
-                        help='Best metric (default: "top1"')
-    parser.add_argument('--log-interval', default=100, type=int, metavar='INTERVAL',
-                        help='Logging interval')
-
-    # Distributed.
-    parser.add_argument("--local_rank", default=0, type=int)
-    parser.add_argument('--no-ddp-bb', action='store_true', default=False,
-                        help='Force broadcast buffers for native DDP to off')
-
-    # KAS preferences.
-    parser.add_argument('--kas-load-checkpoint', default='', type=str,
-                        help='Path to checkpoint file (after replacing the kernel)')
-    parser.add_argument('--kas-weight-sharing', action='store_true',
-                        help='Enable weight sharing with the best model in the search')
-    parser.add_argument('--kas-rounds', default=0, type=int,
-                        help='Search rounds for KAS (only for search)')
-    parser.add_argument('--kas-seed', default='pure', type=str,
-                        help='KAS seed settings (one of "global" and "pure"), '
-                             '"global" means same with training, "pure" means purely random '
-                             '(only for search)')
-    parser.add_argument('--kas-first-epoch-pruning-milestone', default='', type=str,
-                        help='First epoch milestone pruning')
-    parser.add_argument('--kas-epoch-pruning-milestone', default='', type=str,
-                        help='Epoch accuracy milestone pruning')
-    parser.add_argument('--kas-log-dir', default='', type=str,
-                        help='KAS logging directory')
-    parser.add_argument('--kas-oss-bucket', default='', type=str,
-                        help='Log into OSS buckets')
-    parser.add_argument('--kas-bmm-pct', default=0.1, type=float,
-                        help='Possibility to forcibly contain BMM (attention-like, only for search)')
-    parser.add_argument('--kas-proxy-root', default='', metavar='DIR', type=str,
-                        help='Path to proxy dataset (only for search)')
-    parser.add_argument('--kas-proxy-threshold', default=70.0, type=float,
-                        help='Proxy dataset threshold for real training (only for search)')
-    parser.add_argument('--kas-kernel', default='', type=str,
-                        help='Path to the replaced kernel (only for training)')
-    parser.add_argument('--kas-depth', default=None,
-                        type=int, help='kas sampler depth')
-    parser.add_argument('--kas-min-dim', default=None,
-                        type=int, help='kas sampler minimum dimensions')
-    parser.add_argument('--kas-max-dim', default=None,
-                        type=int, help='kas sampler maximum dimensions')
-    parser.add_argument('--kas-sampler-save-dir', default='./samples',
-                        help='Sampler saving directory')
-    parser.add_argument('--kas-searcher-type', default='mcts', type=str,
-                        help='searcher type (mcts or random)')
-    parser.add_argument('--result-save-dir', default='./results',
-                        help='Sampler saving directory')
-    parser.add_argument('--kas-iterations', default=30, type=int,
-                        help='Searcher iterations')
-    parser.add_argument('--kas-simulate-retry-limit', default=10000, type=int,
-                        help='simulate max round')
-    parser.add_argument('--kas-leaf-parallelization-number', default=1, type=int,
-                        help='leaf parallelization')
-    # https://github.com/CyCTW/Parallel-MCTS/blob/master/src/MCTS.h
-    parser.add_argument('--kas-tree-parallelization-virtual-loss-constant', default=1.0, type=float,
-                        help='virtual-loss-constant of tree parallelization')
-    parser.add_argument('--kas-min-macs', default=None, type=float,
-                        help='Minimum MACs for searched kernels (in G-unit, only for search)')
-    parser.add_argument('--kas-max-macs', default=None, type=float,
-                        help='Maximum MACs for searched kernels (in G-unit, only for search)')
-    parser.add_argument('--kas-min-params', default=None, type=float,
-                        help='Minimum params for searched kernels (in M-unit, only for search)')
-    parser.add_argument('--kas-max-params', default=None, type=float,
-                        help='Maximum params for searched kernels (in M-unit, only for search)')
-    parser.add_argument('--kas-min-receptive-size', default=1, type=int,
-                        help='Minimum receptive size (only for search)')
-    parser.add_argument('--kas-min-proxy-kernel-scale', default=0.2, type=float,
-                        help='Minimum kernel scale (geometric mean, only for search)')
-    parser.add_argument('--kas-sampling-workers', default=10, type=int,
-                        help='Workers to use for sampling (only for search)')
-    parser.add_argument('--kas-proxy-kernel-scale-limit', default=0.3, type=float,
-                        help='Minimum/maximum kernel scale (geometric mean, only for search)')
-    parser.add_argument('--kas-selector-address', default='http://127.0.0.1:1104', type=str,
-                        help='Selector server address')
-    parser.add_argument('--kas-selector-max-params',
-                        default=6, help='Maximum model size')
-    parser.add_argument('--kas-selector-dir', default='',
-                        help='Selector working directory')
-    parser.add_argument('--kas-selector-save-dir', default='./kas_save',
-                        help='Selector saving directory')
-    
-    # MCTS parameters
-    parser.add_argument('--mcts-ce', type=float, default=math.sqrt(2),
-                        help='MCTS exploration weight')
-    parser.add_argument('--mcts-b', type=float, default=0.4,
-                        help='MCTS b for progressive widening.')
-    parser.add_argument('--mcts-cl', type=float, default=40,
-                        help='MCTS c_l for RAVE score')
-
-    parser.add_argument('--host', type=str, metavar='HOST', default='0.0.0.0')
-    parser.add_argument('--port', type=int, metavar='PORT', default='1104')
-=======
->>>>>>> ea7b9191
     
     # KAS preferences
     parser.add_argument('--kas-depth', default=4,
