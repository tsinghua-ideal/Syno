--- conflicted
+++ resolved
@@ -1,16 +1,8 @@
 ### Results Aggregation
 
-<<<<<<< HEAD
-| Kernel | Accuracy (resnet18, cifar100) | Accuracy (resnet34, cifar100) | Accuracy (resnet18, ImageNet) | FLOPs (resnet18) |
-| ------| ------| ------| ------| ------| 
-| Baseline | 0.7883 | 0.7945 |  | 1.824G |
-| Conv2d | 0.7831 | 0.7922 | 0.7071 | 1.825G |
-| Group Conv OAS |  |  |  | 0.2778G |
-| Kernel_07923 | 0.7816 | 0.7948 |  | 1.266G |
-=======
 | Kernel | Accuracy (resnet18, cifar100) | Accuracy (resnet34, cifar100) | Accuracy (resnet18, ImageNet) | FLOPs (resnet18) | Performance (resnet18) |
-| ------| ------| ------| ------| ------| ------| 
-| Baseline (Conv2d) | 0.7831 | 0.7922 | 0.7071 | 1.825G | 38.8ms |
+| ------| ------| ------| ------| ------| ------ |
+| Baseline | 0.7883 | 0.7945 |  | 1.824G | 38.8ms |
+| Conv2d | 0.7831 | 0.7922 | 0.7071 | 1.825G | 35.7ms |
 | Group Conv OAS |  |  |  | 0.2778G | TODO |
-| Kernel_07923 | 0.7816 | 0.7948 |  | 1.266G | 16.5ms |
->>>>>>> 50287fa8
+| Kernel_07923 | 0.7816 | 0.7948 |  | 1.266G | 16.5ms |