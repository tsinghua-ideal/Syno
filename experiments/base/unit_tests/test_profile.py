import os, sys, shutil
from types import SimpleNamespace

if os.getcwd() not in sys.path: 
    sys.path.append(os.getcwd())
from models import get_model

<<<<<<< HEAD

def get_model_args(model_name: str, batch_size=1, kas_replace_placeholder=None) -> SimpleNamespace:
=======
def get_model_args(model_name: str, batch_size=2, kas_replace_placeholder=None) -> SimpleNamespace:
>>>>>>> 417fd71d
    return SimpleNamespace(
        model=model_name, 
        batch_size=batch_size, 
        kas_replace_placeholder=kas_replace_placeholder,
        seed=None,
        kas_depth=6,
        kas_min_dim=1,
        kas_max_dim=8,
        kas_max_tensors=3,
        kas_max_reductions=4,
        kas_max_flops=1e9,
        kas_scheduler_cache_dir='.scheduler-cache',
    )

def test_fc_profile(batch_size=2):
    orig_model_args = get_model_args('FCNet', batch_size)
    manual_model_args = get_model_args('FCNet', batch_size, 'linear')
    
    model_orig = get_model(orig_model_args)
    model_manual = get_model(manual_model_args)
    
    flops_orig, params_orig = model_orig.profile(batch_size)
    flops_manual, params_manual = model_manual.profile(batch_size)
    
    flops_gt = 28 * 28 * 64 + 0 + 4 * 64 + 64 * 10
    params_gt = 28 * 28 * 64 + 64 * 2 + 64 * 10 + 10
    
    assert flops_orig == flops_manual == flops_gt, f'FLOPs mismatch: {flops_orig} vs {flops_manual} vs {flops_gt}'
    assert params_orig == params_manual == params_gt, f'Params mismatch: {params_orig} vs {params_manual} vs {params_gt}'
    
    print("PASSED: test_fc_profile")
    
def test_conv_profile(batch_size=2):
    orig_model_args = get_model_args('ConvNet', batch_size)
    manual_model_args = get_model_args('ConvNet', batch_size, 'Conv')
    
    model_orig = get_model(orig_model_args)
    model_manual = get_model(manual_model_args)
    
    flops_orig, params_orig = model_orig.profile(batch_size)
    flops_manual, params_manual = model_manual.profile(batch_size)
    
    # Conv: C_out * H_out * W_out * C_in * H * W
    # Ignore bias in FLOPs
    flops_gt = \
        64 * 32 * 32 * 3 * 3 * 3 + 4 * 64 * 32 * 32 + 0 + \
        96 * 16 * 16 * 64 * 3 * 3 + 4 * 96 * 16 * 16 + 0 + \
        128 * 8 * 8 * 96 * 3 * 3 + 4 * 128 * 8 * 8 + 0 + \
        4 * 4 * 128 * 512 + 0 + \
        512 * 256 + 0 + \
        256 * 10
        
    # Conv: C_in * C_out * H * W
    params_gt = \
        3 * 64 * 3 * 3 + 2 * 64 + 0 +\
        64 * 96 * 3 * 3 + 2 * 96 + 0 +\
        96 * 128 * 3 * 3 + 2 * 128 + 0 + \
        4 * 4 * 128 * 512 + 512 + 0 + \
        512 * 256 + 256 + 0 + \
        256 * 10 + 10
    
    assert flops_orig == flops_manual == flops_gt, f'FLOPs mismatch: {flops_orig} vs {flops_manual} vs {flops_gt}'
    assert params_orig == params_manual == params_gt, f'Params mismatch: {params_orig} vs {params_manual} vs {params_gt}'
    
    print("PASSED: test_conv_profile")


if __name__ == '__main__':
    test_fc_profile()
    test_conv_profile()
    shutil.rmtree('.scheduler-cache') # remove the cache<|MERGE_RESOLUTION|>--- conflicted
+++ resolved
@@ -5,12 +5,8 @@
     sys.path.append(os.getcwd())
 from models import get_model
 
-<<<<<<< HEAD
 
-def get_model_args(model_name: str, batch_size=1, kas_replace_placeholder=None) -> SimpleNamespace:
-=======
 def get_model_args(model_name: str, batch_size=2, kas_replace_placeholder=None) -> SimpleNamespace:
->>>>>>> 417fd71d
     return SimpleNamespace(
         model=model_name, 
         batch_size=batch_size, 
